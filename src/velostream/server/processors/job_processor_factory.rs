--- conflicted
+++ resolved
@@ -148,11 +148,6 @@
         Self::create(JobProcessorConfig::Transactional)
     }
 
-<<<<<<< HEAD
-    /// Create a Transactional mode processor with explicit configuration
-    pub fn create_transactional_with_config(config: JobProcessingConfig) -> Arc<dyn JobProcessor> {
-        Self::create_with_config(JobProcessorConfig::Transactional, Some(config))
-=======
     /// Create an Adaptive mode processor optimized for testing/benchmarking
     ///
     /// Uses immediate EOF detection (empty_batch_count=0) instead of the production default,
@@ -184,7 +179,6 @@
             actual_partitions
         );
         Arc::new(AdaptiveJobProcessor::new(partitioned_config))
->>>>>>> 244554cf
     }
 
     /// Create an Adaptive mode processor with default configuration
